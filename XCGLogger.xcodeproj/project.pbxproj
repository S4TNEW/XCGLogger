--- conflicted
+++ resolved
@@ -127,17 +127,14 @@
 		7573B4FA1DE41B5000726CE1 /* Foundation.framework in Frameworks */ = {isa = PBXBuildFile; fileRef = 7573B4CF1DE4182B00726CE1 /* Foundation.framework */; };
 		7573B4FC1DE41B5000726CE1 /* ObjcExceptionBridging.h in Headers */ = {isa = PBXBuildFile; fileRef = 7573B4C01DE4146300726CE1 /* ObjcExceptionBridging.h */; settings = {ATTRIBUTES = (Public, ); }; };
 		7573B5051DE41B7000726CE1 /* ObjcExceptionBridging.framework in Frameworks */ = {isa = PBXBuildFile; fileRef = 7573B5011DE41B5000726CE1 /* ObjcExceptionBridging.framework */; };
-<<<<<<< HEAD
 		B2F014C02B02776F0012F704 /* DailyRotatingFileDestination.swift in Sources */ = {isa = PBXBuildFile; fileRef = B2F014BF2B02776F0012F704 /* DailyRotatingFileDestination.swift */; };
 		B2F014C12B02776F0012F704 /* DailyRotatingFileDestination.swift in Sources */ = {isa = PBXBuildFile; fileRef = B2F014BF2B02776F0012F704 /* DailyRotatingFileDestination.swift */; };
 		B2F014C22B02776F0012F704 /* DailyRotatingFileDestination.swift in Sources */ = {isa = PBXBuildFile; fileRef = B2F014BF2B02776F0012F704 /* DailyRotatingFileDestination.swift */; };
 		B2F014C32B02776F0012F704 /* DailyRotatingFileDestination.swift in Sources */ = {isa = PBXBuildFile; fileRef = B2F014BF2B02776F0012F704 /* DailyRotatingFileDestination.swift */; };
-=======
 		BA5ACC1F2BD051F800108C5E /* PrivacyInfo.xcprivacy in Resources */ = {isa = PBXBuildFile; fileRef = BA5ACC1E2BD051F800108C5E /* PrivacyInfo.xcprivacy */; };
 		BA5ACC202BD051F800108C5E /* PrivacyInfo.xcprivacy in Resources */ = {isa = PBXBuildFile; fileRef = BA5ACC1E2BD051F800108C5E /* PrivacyInfo.xcprivacy */; };
 		BA5ACC212BD051F800108C5E /* PrivacyInfo.xcprivacy in Resources */ = {isa = PBXBuildFile; fileRef = BA5ACC1E2BD051F800108C5E /* PrivacyInfo.xcprivacy */; };
 		BA5ACC222BD051F800108C5E /* PrivacyInfo.xcprivacy in Resources */ = {isa = PBXBuildFile; fileRef = BA5ACC1E2BD051F800108C5E /* PrivacyInfo.xcprivacy */; };
->>>>>>> 4def3c1c
 /* End PBXBuildFile section */
 
 /* Begin PBXContainerItemProxy section */
@@ -245,11 +242,8 @@
 		7573B4E11DE41AC200726CE1 /* ObjcExceptionBridging.framework */ = {isa = PBXFileReference; explicitFileType = wrapper.framework; includeInIndex = 0; path = ObjcExceptionBridging.framework; sourceTree = BUILT_PRODUCTS_DIR; };
 		7573B4F01DE41B1800726CE1 /* ObjcExceptionBridging.framework */ = {isa = PBXFileReference; explicitFileType = wrapper.framework; includeInIndex = 0; path = ObjcExceptionBridging.framework; sourceTree = BUILT_PRODUCTS_DIR; };
 		7573B5011DE41B5000726CE1 /* ObjcExceptionBridging.framework */ = {isa = PBXFileReference; explicitFileType = wrapper.framework; includeInIndex = 0; path = ObjcExceptionBridging.framework; sourceTree = BUILT_PRODUCTS_DIR; };
-<<<<<<< HEAD
 		B2F014BF2B02776F0012F704 /* DailyRotatingFileDestination.swift */ = {isa = PBXFileReference; lastKnownFileType = sourcecode.swift; path = DailyRotatingFileDestination.swift; sourceTree = "<group>"; };
-=======
 		BA5ACC1E2BD051F800108C5E /* PrivacyInfo.xcprivacy */ = {isa = PBXFileReference; fileEncoding = 4; lastKnownFileType = text.xml; path = PrivacyInfo.xcprivacy; sourceTree = "<group>"; };
->>>>>>> 4def3c1c
 /* End PBXFileReference section */
 
 /* Begin PBXFrameworksBuildPhase section */
