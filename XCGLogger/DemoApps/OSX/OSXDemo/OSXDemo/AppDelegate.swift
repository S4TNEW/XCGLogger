//
//  AppDelegate.swift
//  XCGLogger: https://github.com/DaveWoodCom/XCGLogger
//
//  Created by Dave Wood on 2014-06-06.
//  Copyright (c) 2014 Dave Wood, Cerebral Gardens.
//  Some rights reserved: https://github.com/DaveWoodCom/XCGLogger/blob/master/LICENSE.txt
//

import Cocoa
import XCGLogger

let appDelegate = NSApplication.sharedApplication().delegate as! AppDelegate
<<<<<<< HEAD
let log = XCGLogger.defaultInstance()
=======
let log: XCGLogger = {
    // Setup XCGLogger
    let log = XCGLogger.defaultInstance()
    let logPath: NSString = ("~/Desktop/XCGLogger_Log.txt" as NSString).stringByExpandingTildeInPath
    log.xcodeColors = [
        .Verbose: .lightGrey,
        .Debug: .darkGrey,
        .Info: .darkGreen,
        .Warning: .orange,
        .Error: XCGLogger.XcodeColor(fg: NSColor.redColor(), bg: NSColor.whiteColor()), // Optionally use an NSColor
        .Severe: XCGLogger.XcodeColor(fg: (255, 255, 255), bg: (255, 0, 0)) // Optionally use RGB values directly
    ]
    log.setup(.Debug, showThreadName: true, showLogLevel: true, showFileNames: true, showLineNumbers: true, writeToFile: logPath)

    return log
}()
>>>>>>> ef13e8fb

@NSApplicationMain
class AppDelegate: NSObject, NSApplicationDelegate {

    // MARK: - Properties
    @IBOutlet var window: NSWindow!

    @IBOutlet var logLevelTextField: NSTextField!
    @IBOutlet var currentLogLevelTextField: NSTextField!
    @IBOutlet var generateTestLogTextField: NSTextField!
    @IBOutlet var logLevelSlider: NSSlider!

    // MARK: - Life cycle methods
    func applicationDidFinishLaunching(aNotification: NSNotification) {
        // Insert code here to initialize your application
        updateView()
    }

    func applicationWillTerminate(aNotification: NSNotification) {
        // Insert code here to tear down your application
    }

    // MARK: - Main View
    @IBAction func verboseButtonTouchUpInside(sender: AnyObject) {
        log.verbose("Verbose button tapped")
        log.verbose {
            // add expensive code required only for logging, then return an optional String
            return "Executed verbose code block" // or nil
        }
    }

    @IBAction func debugButtonTouchUpInside(sender: AnyObject) {
        log.debug("Debug button tapped")
        log.debug {
            // add expensive code required only for logging, then return an optional String
            return "Executed debug code block" // or nil
        }
    }

    @IBAction func infoButtonTouchUpInside(sender: AnyObject) {
        log.info("Info button tapped")
        log.info {
            // add expensive code required only for logging, then return an optional String
            return "Executed info code block" // or nil
        }
    }

    @IBAction func warningButtonTouchUpInside(sender: AnyObject) {
        log.warning("Warning button tapped")
        log.warning {
            // add expensive code required only for logging, then return an optional String
            return "Executed warning code block" // or nil
        }
    }

    @IBAction func errorButtonTouchUpInside(sender: AnyObject) {
        log.error("Error button tapped")
        log.error {
            // add expensive code required only for logging, then return an optional String
            return "Executed error code block" // or nil
        }
    }

    @IBAction func severeButtonTouchUpInside(sender: AnyObject) {
        log.severe("Severe button tapped")
        log.severe {
            // add expensive code required only for logging, then return an optional String
            return "Executed severe code block" // or nil
        }
    }

    @IBAction func logLevelSliderValueChanged(sender: AnyObject) {
        var logLevel: XCGLogger.LogLevel = .Verbose

        if (0 <= logLevelSlider.floatValue && logLevelSlider.floatValue < 1) {
            logLevel = .Verbose
        }
        else if (1 <= logLevelSlider.floatValue && logLevelSlider.floatValue < 2) {
            logLevel = .Debug
        }
        else if (2 <= logLevelSlider.floatValue && logLevelSlider.floatValue < 3) {
            logLevel = .Info
        }
        else if (3 <= logLevelSlider.floatValue && logLevelSlider.floatValue < 4) {
            logLevel = .Warning
        }
        else if (4 <= logLevelSlider.floatValue && logLevelSlider.floatValue < 5) {
            logLevel = .Error
        }
        else if (5 <= logLevelSlider.floatValue && logLevelSlider.floatValue < 6) {
            logLevel = .Severe
        }
        else {
            logLevel = .None
        }

        log.outputLogLevel = logLevel
        updateView()
    }

    func updateView() {
        logLevelSlider.floatValue = Float(log.outputLogLevel.rawValue)
        currentLogLevelTextField.stringValue = "\(log.outputLogLevel)"
    }
}

func noop() {
    // Global no operation function, useful for doing nothing in a switch option, and examples
}<|MERGE_RESOLUTION|>--- conflicted
+++ resolved
@@ -11,9 +11,6 @@
 import XCGLogger
 
 let appDelegate = NSApplication.sharedApplication().delegate as! AppDelegate
-<<<<<<< HEAD
-let log = XCGLogger.defaultInstance()
-=======
 let log: XCGLogger = {
     // Setup XCGLogger
     let log = XCGLogger.defaultInstance()
@@ -30,7 +27,6 @@
 
     return log
 }()
->>>>>>> ef13e8fb
 
 @NSApplicationMain
 class AppDelegate: NSObject, NSApplicationDelegate {
