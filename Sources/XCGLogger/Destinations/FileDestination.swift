--- conflicted
+++ resolved
@@ -7,8 +7,8 @@
 //  Some rights reserved: https://github.com/DaveWoodCom/XCGLogger/blob/master/LICENSE.txt
 //
 
+import Foundation
 import Dispatch
-import Foundation
 
 // MARK: - FileDestination
 /// A standard destination that outputs log details to a file
@@ -193,14 +193,7 @@
             }
             catch let error as NSError {
                 openFile()
-<<<<<<< HEAD
                 owner?._logln("Unable to rotate file \(writeToFileURL.path) to \(archiveToFileURL.path): \(error.localizedDescription)", level: .error, source: self)
-                return false
-            }
-
-            owner?._logln("Rotated file \(writeToFileURL.path) to \(archiveToFileURL.path)", level: .info, source: self)
-=======
-                owner?._logln("Unable to rotate file \(writeToFileURL.path) to \(archiveToFileURL.path): \(error.localizedDescription)", level: .error)
                 closure?(false)
                 return false
             }
@@ -214,11 +207,10 @@
                 }
             }
             catch let error as NSError {
-                owner?._logln("Unable to set extended file attributes on file \(archiveToFileURL.path): \(error.localizedDescription)", level: .error)
-            }
-
-            owner?._logln("Rotated file \(writeToFileURL.path) to \(archiveToFileURL.path)", level: .info)
->>>>>>> d60f2055
+                owner?._logln("Unable to set extended file attributes on file \(archiveToFileURL.path): \(error.localizedDescription)", level: .error, source: self)
+            }
+
+            owner?._logln("Rotated file \(writeToFileURL.path) to \(archiveToFileURL.path)", level: .info, source: self)
             openFile()
             closure?(true)
             return true
@@ -236,45 +228,14 @@
     ///
     /// - Returns:  Nothing
     ///
-<<<<<<< HEAD
-    open override func output(logDetails: LogDetails, message: String) {
-
-        let outputClosure = {
-            var logDetails = logDetails
-            var message = message
-
-            // Apply filters, if any indicate we should drop the message, we abort before doing the actual logging
-            if self.shouldExclude(logDetails: &logDetails, message: &message) {
-                return
-            }
-
-            self.applyFormatters(logDetails: &logDetails, message: &message)
-
-            if let encodedData = "\(message)\n".data(using: String.Encoding.utf8) {
-                _try({
-                    self.logFileHandle?.write(encodedData)
-                },
-                catch: { (exception: NSException) in
-                    self.owner?._logln("Objective-C Exception occurred: \(exception)", level: .error, source: self)
-                })
-            }
-        }
-        
-        if let logQueue = logQueue {
-            logQueue.async(execute: outputClosure)
-        }
-        else {
-            outputClosure()
-=======
     open override func write(message: String) {
         if let encodedData = "\(message)\n".data(using: String.Encoding.utf8) {
             _try({
                 self.logFileHandle?.write(encodedData)
             },
             catch: { (exception: NSException) in
-                self.owner?._logln("Objective-C Exception occurred: \(exception)", level: .error)
+                self.owner?._logln("Objective-C Exception occurred: \(exception)", level: .error, source: self)
             })
->>>>>>> d60f2055
         }
     }
 }