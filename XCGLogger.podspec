--- conflicted
+++ resolved
@@ -1,14 +1,8 @@
 Pod::Spec.new do |spec|
 
-<<<<<<< HEAD
-  s.name         = "XCGLogger"
-  s.version      = "3.6.0"
-  s.summary      = "A debug log module for use in Swift projects."
-=======
 	spec.name = 'XCGLogger'
 	spec.version = '4.0.0'
 	spec.summary = 'A debug log module for use in Swift projects.'
->>>>>>> 2fd27c92
 
 	spec.description = <<-DESC
 						Allows you to log details to the console (and optionally a file), just like you would have with NSLog() or print(), but with additional information, such as the date, function name, filename and line number.
@@ -16,16 +10,11 @@
 
 	spec.homepage = 'https://github.com/DaveWoodCom/XCGLogger'
 
-<<<<<<< HEAD
-  s.source       = { :git => "https://github.com/DaveWoodCom/XCGLogger.git", :tag => "Version_3.6.0" }
-  s.source_files = "XCGLogger/Library/XCGLogger/**/*.{swift,h,m}"
-=======
 	spec.license = { :type => 'MIT', :file => 'LICENSE.txt' }
 	spec.author = { 'Dave Wood' => 'cocoapods@cerebralgardens.com' }
 	spec.social_media_url = 'http://twitter.com/DaveWoodX'
 	spec.platforms = { :ios => '7.0', :watchos => '2.0', :tvos => '9.0' }
 	spec.requires_arc = true
->>>>>>> 2fd27c92
 
 	spec.source = { :git => 'https://github.com/DaveWoodCom/XCGLogger.git', :tag => 'Version_4.0.0' }
 
