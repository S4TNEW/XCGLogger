--- conflicted
+++ resolved
@@ -187,16 +187,11 @@
 
 ###Change Log
 
-<<<<<<< HEAD
-* **Version 2.4**: *(2015/09/09)* - Minor bug fix, likely the last release for Swift 1.x
-* **Version 2.3**: *(2015/08/24)* - Added option to include the log identifier in log messages #79 
-=======
 * **Version 3.0**: *(2015/09/09)* - Bug fix, and WatchOS 2 suppport (thanks @ymyzk)
 * **Version 2.4**: *(2015/09/09)* - Minor bug fix, likely the last release for Swift 1.x
 * **Version 3.0b3**: *(2015/08/24)* - Added option to include the log identifier in log messages #79
 * **Version 2.3**: *(2015/08/24)* - Added option to include the log identifier in log messages #79
 * **Version 3.0b2**: *(2015/08/11)* - Updated for Swift 2.0 (Xcode 7 Beta 5)
->>>>>>> ef13e8fb
 * **Version 2.2**: *(2015/08/11)* - Internal restructuring, easier to create new log destination subclasses. Can disable function names, and/or dates. Added optional new log destination that uses NSLog instead of println().
 * **Version 3.0b1**: *(2015/06/18)* - Swift 2.0 support/required. Consider this unstable for now, as Swift 2.0 will likely see changes before final release, and this library may undergo some architecture changes (time permitting).
 * **Version 2.1.1**: *(2015/06/18)* - Fixed two minor bugs wrt XcodeColors.
